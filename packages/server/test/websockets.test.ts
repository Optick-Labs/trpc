--- conflicted
+++ resolved
@@ -9,12 +9,8 @@
 import { default as WebSocket, default as ws } from 'ws';
 import { z } from 'zod';
 import { TRPCClientError } from '../../client/src';
-<<<<<<< HEAD
-import { wsLink } from '../../client/src';
+import { createWSClient, wsLink } from '../../client/src';
 import { Observer } from '../observable';
-=======
-import { createWSClient, wsLink } from '../../client/src/links/wsLink';
->>>>>>> 0616ba5c
 import * as trpc from '../src';
 import { TRPCError } from '../src';
 import { applyWSSHandler } from '../src/adapters/ws';
@@ -680,7 +676,6 @@
   t.close();
 });
 
-<<<<<<< HEAD
 describe('include "jsonrpc" in response if sent with message', () => {
   test('queries & mutations', async () => {
     const t = factory();
@@ -840,7 +835,8 @@
     rawClient.close();
     t.close();
   });
-=======
+});
+
 test('wsClient stops reconnecting after .close()', async () => {
   const badWsUrl = 'ws://localhost:9999';
   const retryDelayMsMock = jest.fn();
@@ -856,5 +852,4 @@
   wsClient.close();
   await waitMs(100);
   expect(retryDelayMsMock).toHaveBeenCalledTimes(2);
->>>>>>> 0616ba5c
 });