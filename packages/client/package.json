{
  "name": "@trpc/client",
  "version": "10.0.0-alpha.18",
  "description": "tRPC Client lib",
  "author": "KATT",
  "license": "MIT",
  "homepage": "https://trpc.io",
  "repository": {
    "type": "git",
    "url": "git+https://github.com/trpc/trpc.git",
    "directory": "packages/client"
  },
  "main": "dist/index.js",
  "module": "dist/index.mjs",
  "typings": "dist/index.d.ts",
  "exports": {
    ".": {
      "import": "./dist/index.mjs",
      "require": "./dist/index.js",
      "default": "./dist/index.js"
    },
    "./observable": {
      "import": "./dist/observable/index.mjs",
      "require": "./dist/observable/index.js",
      "default": "./dist/observable/index.js"
    }
  },
  "files": [
    "README.md",
    "dist",
    "links",
    "src",
    "rx"
  ],
  "scripts": {
    "build": "rollup -c"
  },
  "dependencies": {
    "@babel/runtime": "^7.9.0"
  },
  "peerDependencies": {
    "@trpc/server": "^9.12.0"
  },
  "devDependencies": {
    "@trpc/server": "^10.0.0-alpha.18"
  },
  "publishConfig": {
    "access": "public"
<<<<<<< HEAD
  },
  "gitHead": "3b8e4ed00254f9c9816ffdc4d172c932ea62c3ae"
=======
  }
>>>>>>> 2e8fde43
}<|MERGE_RESOLUTION|>--- conflicted
+++ resolved
@@ -1,6 +1,6 @@
 {
   "name": "@trpc/client",
-  "version": "10.0.0-alpha.18",
+  "version": "9.20.2",
   "description": "tRPC Client lib",
   "author": "KATT",
   "license": "MIT",
@@ -10,31 +10,26 @@
     "url": "git+https://github.com/trpc/trpc.git",
     "directory": "packages/client"
   },
-  "main": "dist/index.js",
-  "module": "dist/index.mjs",
-  "typings": "dist/index.d.ts",
-  "exports": {
-    ".": {
-      "import": "./dist/index.mjs",
-      "require": "./dist/index.js",
-      "default": "./dist/index.js"
-    },
-    "./observable": {
-      "import": "./dist/observable/index.mjs",
-      "require": "./dist/observable/index.js",
-      "default": "./dist/observable/index.js"
-    }
+  "preconstruct": {
+    "entrypoints": [
+      "index.ts",
+      "links/httpLink.ts",
+      "links/httpBatchLink.ts",
+      "links/splitLink.ts",
+      "links/loggerLink.ts",
+      "links/wsLink.ts"
+    ]
   },
+  "scripts": {},
+  "main": "dist/trpc-client.cjs.js",
+  "module": "dist/trpc-client.esm.js",
+  "typings": "dist/trpc-client.cjs.d.ts",
   "files": [
     "README.md",
     "dist",
     "links",
-    "src",
-    "rx"
+    "src"
   ],
-  "scripts": {
-    "build": "rollup -c"
-  },
   "dependencies": {
     "@babel/runtime": "^7.9.0"
   },
@@ -42,14 +37,9 @@
     "@trpc/server": "^9.12.0"
   },
   "devDependencies": {
-    "@trpc/server": "^10.0.0-alpha.18"
+    "@trpc/server": "^9.20.2"
   },
   "publishConfig": {
     "access": "public"
-<<<<<<< HEAD
-  },
-  "gitHead": "3b8e4ed00254f9c9816ffdc4d172c932ea62c3ae"
-=======
   }
->>>>>>> 2e8fde43
 }