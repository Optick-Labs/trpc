--- conflicted
+++ resolved
@@ -70,11 +70,7 @@
 
   export type promisify<T> = T extends Promise<any> ? T : Promise<T>;
 
-<<<<<<< HEAD
-  export type returnPromisify<T extends (...args: any[]) => any> = (
-=======
   export type returnPromisify<T extends (...args: any) => any> = (
->>>>>>> ff021e53
     ...args: Parameters<T>
   ) => ReturnType<T> extends Promise<any> ? ReturnType<T> : Promise<ReturnType<T>>;
   //////////////////////////
