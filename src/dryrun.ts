--- conflicted
+++ resolved
@@ -8,21 +8,48 @@
 
 import { trpc } from '.';
 
+export const computeLength = trpc
+  .endpoint(() => (str: string) => {
+    return str.length;
+  })
+  .authorize(() => (_id) => {
+    return true; //id.length < 12;
+  });
+
 export const testEndpoint = trpc
   .endpoint((_ctx) => (id: string) => {
     return id.length;
   })
-<<<<<<< HEAD
-  .authorize((_ctx) => (id) => {
-    return id.length < 12;
-=======
-  .authorize((_id) => {
+  .authorize(() => (_id) => {
     return true; //id.length < 12;
->>>>>>> ff021e53
   });
 
-const userRouter = trpc.router().endpoint('testEndpoint', testEndpoint);
-export const rootRouter = trpc.router().compose('user', userRouter);
+export const createPost = trpc
+  .endpoint((ctx: { token: string }) => async (content: string) => {
+    await new Promise((res) => {
+      setTimeout(res, 3000);
+    });
+    return {
+      content,
+      token: ctx.token,
+    };
+  })
+  .authorize(() => () => {
+    return true; //id.length < 12;
+  });
+
+const userRouter = trpc
+  .router()
+  .endpoint('testEndpoint', testEndpoint)
+  .endpoint('createPost', createPost);
+export const rootRouter = trpc
+  .router()
+  .compose('user', userRouter)
+
+  .endpoint(
+    'getContext',
+    trpc.endpoint((ctx) => () => ctx).authorize(() => () => true),
+  );
 // const api = trpc.api(rootRouter);
 
 export const checkLocal = (host: string): boolean => {
@@ -48,7 +75,7 @@
   const mySDK = trpc.sdk<typeof rootRouter>({
     url: 'http://localhost:5000/rpc',
     getContext: async () => {
-      return { test: 'hello there' };
+      return { token: 'hello there' };
     },
     // handler: async (url, payload) => {
     //   const result = await axios.post(url, payload);
@@ -56,6 +83,10 @@
     // },
   });
 
-  const result = await mySDK.user.testEndpoint('thisisanid');
-  console.log(result);
+  console.log(
+    rootRouter.toServerSDK().user.testEndpoint({}, 'this is a test string'),
+  );
+  console.log(await mySDK.user.testEndpoint('thisisanid'));
+  console.log(await mySDK.getContext());
+  console.log(await mySDK.user.createPost('This is my post!'));
 });