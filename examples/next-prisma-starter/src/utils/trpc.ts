--- conflicted
+++ resolved
@@ -1,11 +1,8 @@
 import { httpBatchLink, loggerLink, transformerLink } from '@trpc/client';
 import { setupTRPC } from '@trpc/next';
 import type { inferProcedureInput, inferProcedureOutput } from '@trpc/server';
-<<<<<<< HEAD
+import { NextPageContext } from 'next';
 import superjson from 'superjson';
-=======
-import { NextPageContext } from 'next';
->>>>>>> 9631cee8
 // ℹ️ Type-only import:
 // https://www.typescriptlang.org/docs/handbook/release-notes/typescript-3-8.html#type-only-imports-and-export
 import type { AppRouter } from '~/server/routers/_app';
@@ -34,7 +31,7 @@
 export interface SSRContext extends NextPageContext {
   /**
    * Set HTTP Status code
-   * @usage
+   * @example
    * const utils = trpc.useContext();
    * if (utils.ssrContext) {
    *   utils.ssrContext.status = 404;
@@ -47,8 +44,7 @@
  * A set of strongly-typed React hooks from your `AppRouter` type signature with `createReactQueryHooks`.
  * @link https://trpc.io/docs/react#3-create-trpc-hooks
  */
-<<<<<<< HEAD
-export const trpc = setupTRPC<AppRouter>({
+export const trpc = setupTRPC<AppRouter, SSRContext>({
   /**
    * Data transformer used for hydration and dehydration.
    */
@@ -89,11 +85,21 @@
   /**
    * Set headers or status code when doing SSR
    */
-  responseMeta({ clientErrors }) {
-    if (clientErrors.length) {
-      // propagate http first error from API calls
+  responseMeta(opts) {
+    const ctx = opts.ctx as SSRContext;
+
+    if (ctx.status) {
+      // If HTTP status set, propagate that
       return {
-        status: clientErrors[0].data?.httpStatus ?? 500,
+        status: ctx.status,
+      };
+    }
+
+    const error = opts.clientErrors[0];
+    if (error) {
+      // Propagate http first error from API calls
+      return {
+        status: error.data?.httpStatus ?? 500,
       };
     }
 
@@ -102,9 +108,6 @@
     return {};
   },
 });
-=======
-export const trpc = createReactQueryHooks<AppRouter, SSRContext>();
->>>>>>> 9631cee8
 
 /**
  * This is a helper method to infer the output of a query resolver
